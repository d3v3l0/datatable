#!/usr/bin/env python
# -*- coding: utf-8 -*-
#-------------------------------------------------------------------------------
# Copyright 2019 H2O.ai
#
# Permission is hereby granted, free of charge, to any person obtaining a
# copy of this software and associated documentation files (the "Software"),
# to deal in the Software without restriction, including without limitation
# the rights to use, copy, modify, merge, publish, distribute, sublicense,
# and/or sell copies of the Software, and to permit persons to whom the
# Software is furnished to do so, subject to the following conditions:
#
# The above copyright notice and this permission notice shall be included in
# all copies or substantial portions of the Software.
#
# THE SOFTWARE IS PROVIDED "AS IS", WITHOUT WARRANTY OF ANY KIND, EXPRESS OR
# IMPLIED, INCLUDING BUT NOT LIMITED TO THE WARRANTIES OF MERCHANTABILITY,
# FITNESS FOR A PARTICULAR PURPOSE AND NONINFRINGEMENT. IN NO EVENT SHALL THE
# AUTHORS OR COPYRIGHT HOLDERS BE LIABLE FOR ANY CLAIM, DAMAGES OR OTHER
# LIABILITY, WHETHER IN AN ACTION OF CONTRACT, TORT OR OTHERWISE, ARISING
# FROM, OUT OF OR IN CONNECTION WITH THE SOFTWARE OR THE USE OR OTHER DEALINGS
# IN THE SOFTWARE.
#-------------------------------------------------------------------------------
import io
import os
import subprocess
import sys
import sysconfig
import tempfile
from .logger import Logger0


class Compiler:

    def __init__(self):
        # Name of the compiler executable
        self._executable = None    # str

        # The "flavor" of the executable, determines how the flags are
        # passed.
        self._flavor = None        # 'msvc'|'gcc'|'clang'|'unknown'

        # Parent `Extension` class
        self._parent = None        # xbuild.extension.Extension
        self._compiler_flags = []  # List[str]
        self._include_dirs = []    # List[str]
        self._linker_flags = []    # List[str]


    @property
    def log(self):
        if self._parent is None:
            raise RuntimeError("Compiler object must be attached to an "
                               "Extension")
        return self._parent.log


    @property
    def executable(self):
        if self._executable is None:
            self._detect_compiler_executable()
        return self._executable

    @executable.setter
    def executable(self, value):
        assert isinstance(value, str)
        self._executable = value
        self._flavor = "msvc" if "cl.exe" in value else \
                       "clang" if "clang" in value else \
                       "gcc" if "gcc" in value or "g++" in value else \
                       "unknown"


    @property
    def flavor(self):
        if self._flavor is None:
            self._detect_compiler_executable()
        return self._flavor


    @property
    def include_dirs(self):
        return self._include_dirs


    def is_clang(self):
        return self.flavor == "clang"

    def is_msvc(self):
        return self.flavor == "msvc"

    def is_gcc(self):
        return self.flavor == "gcc"



    #---------------------------------------------------------------------------
    # Setup
    #---------------------------------------------------------------------------

    def _check_compiler(self, cc, source, target):
        """
        Check whether the given compiler is viable, i.e. whether it
        can compile a simple example file. Returns True if the
        compiler works, and False otherwise.
        """
        e = self._executable
        f = self._flavor
<<<<<<< HEAD
        self.executable = cc
        proc = self.compile(source, target, silent=False)
        ret = proc.wait()
        self._executable = e
        self._flavor = f
        return (ret == 0)
=======
        try:
            self.executable = cc
            proc = self.compile(source, target, silent=True)
            ret = proc.wait()
            return (ret == 0)
        except:
            return False
        finally:
            self._executable = e
            self._flavor = f
>>>>>>> 78d0fef0


    def _detect_compiler_executable(self):
        fd, srcname = tempfile.mkstemp(suffix=".cc")
        outname = srcname + ".out"
        os.close(fd)
        assert os.path.isfile(srcname)
        try:
            for envvar in ["CC", "CXX"]:
                compiler = os.environ.get(envvar)
                if not compiler:
                    continue
                if os.path.isabs(compiler) and not os.path.exists(compiler):
                    raise ValueError("The compiler `%s` from environment "
                                     "variable `%s` does not exist"
                                     % (compiler, envvar))
                if not self._check_compiler(compiler, srcname, outname):
                    raise  ValueError("The compiler `%s` from environment "
                                     "variable `%s` failed to compile an "
                                     "empty file" % (compiler, envvar))
                self.executable = compiler
                self.log.report_compiler_executable(compiler, env=envvar)
                return

            if sys.platform == "win32":
<<<<<<< HEAD
                candidates = ["cl.exe"] + [cc + ".exe" for cc in candidates]
=======
                candidates = ["msvc.exe", "clang.exe", "gcc.exe"]
            elif sys.platform == "darwin":
                candidates = ["/usr/local/opt/llvm/bin/clang", "clang"]
            else:
                candidates = ["gcc", "/usr/local/opt/llvm/bin/clang",
                              "clang", "cc"]
>>>>>>> 78d0fef0

            for cc in candidates:
                if self._check_compiler(cc, srcname, outname):
                    self.executable = cc
                    self.log.report_compiler_executable(cc)
                    return

            raise RuntimeError("Suitable C++ compiler cannot be determined. "
                               "Please specify a compiler executable in the "
                               "`CXX` environment variable.")
        finally:
            if srcname and os.path.isfile(srcname):
                os.remove(srcname)
            if outname and os.path.isfile(outname):
                os.remove(outname)



    #---------------------------------------------------------------------------
    # Compiling
    #---------------------------------------------------------------------------

    def _flags_for_include_dir(self, path, as_system):
        if self.is_msvc():
            return ["/I" + path]
        elif as_system:
            return ["-isystem", path]
        else:
            return ["-I" + path]


    def add_include_dir(self, path, system=False):
        if not path:
            return
        assert isinstance(path, str)
        if not os.path.isdir(path):
            raise ValueError("Include directory %s not found" % path)
        self._include_dirs.append(path)
        self._compiler_flags += self._flags_for_include_dir(path, system)
        self.log.report_include_dir(path)


    def add_default_python_include_dir(self):
        dd = sysconfig.get_config_var("INCLUDEPY")
        if not os.path.isdir(dd):
            self._log.warn("Python include directory `%s` does not exist, "
                           "compilation may fail" % dd)
        elif not os.path.exists(os.path.join(dd, "Python.h")):
            self._log.warn("Python include directory `%s` is missing the file "
                           "Python.h, compilation may fail" % dd)
        self.add_include_dir(dd, system=True)


    def add_compiler_flag(self, *flags):
        for flag in flags:
            if flag:
                assert isinstance(flag, str)
                self._compiler_flags.append(flag)


    def enable_colors(self):
        if not self.is_msvc():
            self._compiler_flags.append("-fdiagnostics-color=always")


    def get_compile_command(self, source, target):
        cmd = [self.executable] + self._compiler_flags
        if self.is_msvc():
            cmd += ["/c", source, "/Fo" + target]
        else:
            cmd += ["-c", source, "-o", target]
        return cmd


    def compile(self, src, obj, silent=False):
        os.makedirs(os.path.dirname(obj), exist_ok=True)
        cmd = self.get_compile_command(src, obj)
        if not silent:
            self.log.report_compile_start(src, cmd)

        fd, srcname = tempfile.mkstemp(suffix=".out")
        proc = subprocess.Popen(cmd, stdout=fd, stderr=fd)
        proc.source = src
        proc.output = srcname
        return proc



    #---------------------------------------------------------------------------
    # Linking
    #---------------------------------------------------------------------------

    def add_linker_flag(self, *flags):
        for flag in flags:
            if flag:
                assert isinstance(flag, str)
                self._linker_flags.append(flag)


    def get_link_command(self, sources, target):
        cmd = [self.executable]
        cmd += sources
        if self.is_msvc():
            cmd += ["/Fe:", target]
        else:
            cmd += ["-o", target]
        # Certain linker flags (such as included libraries) must come AFTER the
        # list of object files. Should we give the user a better control over
        # the location of different flags?
        cmd += self._linker_flags
        return cmd


    def link(self, obj_files, target):
        os.makedirs(os.path.dirname(target), exist_ok=True)
        cmd = self.get_link_command(obj_files, target)
        self.log.report_link_file(target, cmd)

        fd, srcname = tempfile.mkstemp(suffix=".out")
        proc = subprocess.Popen(cmd, stdout=fd, stderr=fd)
        proc.output = srcname
        return proc<|MERGE_RESOLUTION|>--- conflicted
+++ resolved
@@ -41,10 +41,10 @@
         self._flavor = None        # 'msvc'|'gcc'|'clang'|'unknown'
 
         # Parent `Extension` class
-        self._parent = None        # xbuild.extension.Extension
-        self._compiler_flags = []  # List[str]
-        self._include_dirs = []    # List[str]
-        self._linker_flags = []    # List[str]
+        self._parent = None         # xbuild.extension.Extension
+        self._compiler_flags = []   # List[str]
+        self._include_dirs = []     # List[str]
+        self._linker_flags = []     # List[str]
 
 
     @property
@@ -106,17 +106,9 @@
         """
         e = self._executable
         f = self._flavor
-<<<<<<< HEAD
-        self.executable = cc
-        proc = self.compile(source, target, silent=False)
-        ret = proc.wait()
-        self._executable = e
-        self._flavor = f
-        return (ret == 0)
-=======
         try:
             self.executable = cc
-            proc = self.compile(source, target, silent=True)
+            proc = self.compile(source, target, silent=False)
             ret = proc.wait()
             return (ret == 0)
         except:
@@ -124,8 +116,6 @@
         finally:
             self._executable = e
             self._flavor = f
->>>>>>> 78d0fef0
-
 
     def _detect_compiler_executable(self):
         fd, srcname = tempfile.mkstemp(suffix=".cc")
@@ -150,16 +140,12 @@
                 return
 
             if sys.platform == "win32":
-<<<<<<< HEAD
-                candidates = ["cl.exe"] + [cc + ".exe" for cc in candidates]
-=======
-                candidates = ["msvc.exe", "clang.exe", "gcc.exe"]
+                candidates = ["cl.exe", "clang.exe", "gcc.exe"]
             elif sys.platform == "darwin":
                 candidates = ["/usr/local/opt/llvm/bin/clang", "clang"]
             else:
                 candidates = ["gcc", "/usr/local/opt/llvm/bin/clang",
                               "clang", "cc"]
->>>>>>> 78d0fef0
 
             for cc in candidates:
                 if self._check_compiler(cc, srcname, outname):
@@ -242,6 +228,7 @@
 
         fd, srcname = tempfile.mkstemp(suffix=".out")
         proc = subprocess.Popen(cmd, stdout=fd, stderr=fd)
+        proc.fd = fd
         proc.source = src
         proc.output = srcname
         return proc
@@ -260,10 +247,12 @@
 
 
     def get_link_command(self, sources, target):
-        cmd = [self.executable]
+        cmd = ["C:\\Program Files (x86)\\Microsoft Visual Studio\\2019\\BuildTools\\VC\\Tools\\MSVC\\14.24.28314\\bin\\HostX86\\x64\\link.exe"]
+        # cmd = [self.executable]
         cmd += sources
         if self.is_msvc():
-            cmd += ["/Fe:", target]
+            cmd += ["/OUT:" + target]
+            # cmd += ["/IMPLIB:datatable\\lib\\_datatable.lib"]
         else:
             cmd += ["-o", target]
         # Certain linker flags (such as included libraries) must come AFTER the
@@ -280,5 +269,6 @@
 
         fd, srcname = tempfile.mkstemp(suffix=".out")
         proc = subprocess.Popen(cmd, stdout=fd, stderr=fd)
+        proc.fd = fd
         proc.output = srcname
         return proc