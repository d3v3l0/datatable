--- conflicted
+++ resolved
@@ -55,14 +55,9 @@
 void thread_team::wait_at_barrier() {
   size_t n = barrier_counter.fetch_add(1);
   size_t n_target = n - (n % nthreads) + nthreads;
-<<<<<<< HEAD
-  while (barrier_counter.load() < n_target &&
-         !progress::manager->is_interrupt_occurred());
-=======
   while (barrier_counter.load() < n_target) {
     if (progress::manager->is_interrupt_occurred()) throw std::exception();
   }
->>>>>>> d2de41fa
 }
 
 
